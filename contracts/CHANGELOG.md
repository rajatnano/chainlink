--- conflicted
+++ resolved
@@ -1,16 +1,12 @@
 # @chainlink/contracts CHANGELOG.md
 
-<<<<<<< HEAD
 ## 0.2.3 - Unreleased
 
 ### Added
 
 - Prettier Solidity formatting applied to v0.7 and above.
 
-## 0.2.2 - Unreleased
-=======
 ## 0.2.2 - 2021-09-21
->>>>>>> ef73ea6a
 
 ### Added:
 
