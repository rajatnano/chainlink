--- conflicted
+++ resolved
@@ -141,7 +141,6 @@
 	}
 	registrations := make([]registration, numContracts)
 	for i := 0; i < numContracts; i++ {
-<<<<<<< HEAD
 		contract := new(logmocks.AbigenContract)
 		contract.On("Address").Return(cltest.NewAddress())
 
@@ -153,13 +152,6 @@
 		listener.On("IsV2Job").Return(i%2 == 0)
 		registrations[i] = registration{contract, listener}
 		lb.Register(contract, listener)
-=======
-		listener := new(mocks.LogListener)
-		listener.On("OnConnect").Return()
-		listener.On("OnDisconnect").Return()
-		registrations[i] = registration{cltest.NewAddress(), listener}
-		lb.Register(registrations[i].Address, registrations[i].Listener)
->>>>>>> 85de676b
 	}
 
 	require.Eventually(t, func() bool { return atomic.LoadInt32(&subscribeCalls) == 1 }, 5*time.Second, 10*time.Millisecond)
@@ -207,7 +199,6 @@
 
 	const blockHeight int64 = 0
 
-<<<<<<< HEAD
 	var (
 		ethClient     = new(mocks.Client)
 		sub           = new(mocks.Subscription)
@@ -226,10 +217,6 @@
 			{Address: addr2, BlockNumber: 6, BlockHash: cltest.NewHash(), Topics: []common.Hash{}, Data: []byte{}},
 		}
 	)
-=======
-	ethClient := new(mocks.Client)
-	sub := new(mocks.Subscription)
->>>>>>> 85de676b
 	store.EthClient = ethClient
 
 	contract1.On("Address").Return(addr1)
@@ -300,7 +287,6 @@
 		createJob(t, store).ID,
 	}
 
-<<<<<<< HEAD
 	cleanup = cltest.SimulateIncomingHeads(t, cltest.SimulateIncomingHeadsArgs{
 		StartBlock:     6,
 		HeadTrackables: []strpkg.HeadTrackable{lb},
@@ -312,12 +298,6 @@
 	lb.Register(contract1, &listener2)
 	lb.Register(contract2, &listener3)
 	lb.Register(contract2, &listener4)
-=======
-	lb.Register(addr1, &listener1)
-	lb.Register(addr1, &listener2)
-	lb.Register(addr2, &listener3)
-	lb.Register(addr2, &listener4)
->>>>>>> 85de676b
 
 	chRawLogs := <-chchRawLogs
 
@@ -359,7 +339,6 @@
 		blockHeight   = 15
 		expectedBlock = 5
 	)
-<<<<<<< HEAD
 	var (
 		ethClient = new(mocks.Client)
 		sub       = new(mocks.Subscription)
@@ -378,16 +357,6 @@
 	contract0.On("Address").Return(addr0)
 	contract1.On("Address").Return(addr1)
 	contract2.On("Address").Return(addr2)
-=======
-
-	ethClient := new(mocks.Client)
-	sub := new(mocks.Subscription)
-	store.EthClient = ethClient
-
-	addr0 := cltest.NewAddress()
-	addr1 := cltest.NewAddress()
-	addr2 := cltest.NewAddress()
->>>>>>> 85de676b
 
 	chchRawLogs := make(chan chan<- types.Log, 1)
 	chStarted := make(chan struct{})
@@ -454,23 +423,14 @@
 	lb := log.NewBroadcaster(ethClient, store.ORM, store.Config.BlockBackfillDepth())
 	lb.AddDependents(1)
 	lb.Start() // Subscribe #0
-<<<<<<< HEAD
 	defer lb.Stop()
 	lb.Register(contract0, listener0)
-=======
-	lb.Register(addr0, listener0)
->>>>>>> 85de676b
 	lb.DependentReady()
 	<-chStarted // Await startup
 	<-chchRawLogs
 	lb.Register(contract1, listener1) // Subscribe #1
 	<-chchRawLogs
-<<<<<<< HEAD
 	lb.Register(contract2, listener2) // Subscribe #2
-=======
-	// chRawLogs <- types.Log{BlockNumber: expectedBlock}
-	lb.Register(addr2, listener2) // Subscribe #2
->>>>>>> 85de676b
 	<-chchRawLogs
 
 	lb.Stop()
@@ -661,7 +621,6 @@
 				createJob(t, store).ID,
 			}
 
-<<<<<<< HEAD
 			contractA := new(logmocks.AbigenContract)
 			contractB := new(logmocks.AbigenContract)
 			contractA.On("Address").Return(addrA)
@@ -672,15 +631,12 @@
 			// Register listener A
 			lb.Register(contractA, logListenerA)
 
-=======
->>>>>>> 85de676b
 			// Send initial logs
 			lb.Register(common.Address{0}, logListener)
 			chRawLogs1 := <-chchRawLogs
 			for _, logNum := range test.batch1 {
 				chRawLogs1 <- logs[logNum]
 			}
-<<<<<<< HEAD
 			requireAllReceived(t, &expectedA, &recvdA)
 			requireBroadcastCount(t, store, len(test.batch1))
 
@@ -702,20 +658,6 @@
 
 			// Register listener B (triggers resubscription)
 			lb.Register(contractB, logListenerB)
-=======
-			require.Eventually(t, func() bool {
-				recvdMutex.Lock()
-				defer recvdMutex.Unlock()
-				return len(recvd) == len(test.batch1)
-			}, 5*time.Second, 10*time.Millisecond)
-			requireLogConsumptionCount(t, store, len(test.batch1))
-
-			recvdMutex.Lock()
-			for i, logNum := range test.batch1 {
-				require.Equal(t, recvd[i], logs[logNum])
-			}
-			recvdMutex.Unlock()
->>>>>>> 85de676b
 
 			var backfillableLogs []types.Log
 			for _, logNum := range test.backfillableLogs {
