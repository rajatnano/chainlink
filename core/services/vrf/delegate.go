package vrf

import (
	"encoding/hex"
	"math/big"
	"strings"

	"github.com/smartcontractkit/chainlink/core/chains/evm"
	"github.com/smartcontractkit/chainlink/core/internal/gethwrappers/generated/vrf_coordinator_v2"

	"github.com/theodesp/go-heaps/pairing"

	"github.com/ethereum/go-ethereum/common"
	"github.com/pkg/errors"
	"github.com/smartcontractkit/chainlink/core/internal/gethwrappers/generated/solidity_vrf_coordinator_interface"
	"github.com/smartcontractkit/chainlink/core/logger"
	"github.com/smartcontractkit/chainlink/core/services/eth"
	"github.com/smartcontractkit/chainlink/core/services/job"
	"github.com/smartcontractkit/chainlink/core/services/keystore"
	"github.com/smartcontractkit/chainlink/core/services/pipeline"
	"github.com/smartcontractkit/chainlink/core/utils"
	"gorm.io/gorm"
)

type Delegate struct {
	db   *gorm.DB
	pr   pipeline.Runner
	porm pipeline.ORM
	ks   keystore.Master
	cc   evm.ChainSet
	lggr logger.Logger
}

//go:generate mockery --name GethKeyStore --output mocks/ --case=underscore

type GethKeyStore interface {
	GetRoundRobinAddress(addresses ...common.Address) (common.Address, error)
}

type Config interface {
	MinIncomingConfirmations() uint32
	EvmGasLimitDefault() uint64
	KeySpecificMaxGasPriceWei(addr common.Address) *big.Int
	MinRequiredOutgoingConfirmations() uint64
}

func NewDelegate(
	db *gorm.DB,
	ks keystore.Master,
	pr pipeline.Runner,
	porm pipeline.ORM,
	chainSet evm.ChainSet,
	lggr logger.Logger) *Delegate {
	return &Delegate{
		db:   db,
		ks:   ks,
		pr:   pr,
		porm: porm,
		cc:   chainSet,
		lggr: lggr,
	}
}

func (d *Delegate) JobType() job.Type {
	return job.VRF
}

func (d *Delegate) AfterJobCreated(spec job.Job)  {}
func (d *Delegate) BeforeJobDeleted(spec job.Job) {}

func (d *Delegate) ServicesForSpec(jb job.Job) ([]job.Service, error) {
	if jb.VRFSpec == nil || jb.PipelineSpec == nil {
		return nil, errors.Errorf("vrf.Delegate expects a VRFSpec and PipelineSpec to be present, got %+v", jb)
	}
	pl, err := jb.PipelineSpec.Pipeline()
	if err != nil {
		return nil, err
	}
	chain, err := d.cc.Get(jb.VRFSpec.EVMChainID.ToInt())
	if err != nil {
		return nil, err
	}
	coordinator, err := solidity_vrf_coordinator_interface.NewVRFCoordinator(jb.VRFSpec.CoordinatorAddress.Address(), chain.Client())
	if err != nil {
		return nil, err
	}
	coordinatorV2, err := vrf_coordinator_v2.NewVRFCoordinatorV2(jb.VRFSpec.CoordinatorAddress.Address(), chain.Client())
	if err != nil {
		return nil, err
	}
	abi := eth.MustGetABI(solidity_vrf_coordinator_interface.VRFCoordinatorABI)
	abiV2 := eth.MustGetABI(vrf_coordinator_v2.VRFCoordinatorV2ABI)
	l := d.lggr.With(
		"jobID", jb.ID,
		"externalJobID", jb.ExternalJobID,
		"coordinatorAddress", jb.VRFSpec.CoordinatorAddress,
	)
	lV1 := l.Named("VRFListener")
	lV2 := l.Named("VRFListenerV2")

	vorm := keystore.NewVRFORM(d.db)
	for _, task := range pl.Tasks {
		if _, ok := task.(*pipeline.VRFTaskV2); ok {
			return []job.Service{&listenerV2{
				cfg:                chain.Config(),
				l:                  lV2,
				ethClient:          chain.Client(),
				logBroadcaster:     chain.LogBroadcaster(),
				db:                 d.db,
				abi:                abiV2,
				coordinator:        coordinatorV2,
				txm:                chain.TxManager(),
				pipelineRunner:     d.pr,
				vorm:               vorm,
				vrfks:              d.ks.VRF(),
				gethks:             d.ks.Eth(),
				pipelineORM:        d.porm,
				job:                jb,
				reqLogs:            utils.NewHighCapacityMailbox(),
				chStop:             make(chan struct{}),
				waitOnStop:         make(chan struct{}),
<<<<<<< HEAD
				respCount:          GetStartingResponseCountsV2(d.db, l),
=======
				newHead:            make(chan struct{}, 1),
				respCount:          GetStartingResponseCountsV2(d.db, lV2),
>>>>>>> b86ac9fe
				blockNumberToReqID: pairing.New(),
				reqAdded:           func() {},
			}}, nil
		}
		if _, ok := task.(*pipeline.VRFTask); ok {
			return []job.Service{&listenerV1{
				cfg:             chain.Config(),
				l:               lV1,
				headBroadcaster: chain.HeadBroadcaster(),
				logBroadcaster:  chain.LogBroadcaster(),
				db:              d.db,
				txm:             chain.TxManager(),
				abi:             abi,
				coordinator:     coordinator,
				pipelineRunner:  d.pr,
				vorm:            vorm,
				vrfks:           d.ks.VRF(),
				gethks:          d.ks.Eth(),
				pipelineORM:     d.porm,
				job:             jb,
				// Note the mailbox size effectively sets a limit on how many logs we can replay
				// in the event of a VRF outage.
				reqLogs:            utils.NewHighCapacityMailbox(),
				chStop:             make(chan struct{}),
				waitOnStop:         make(chan struct{}),
				newHead:            make(chan struct{}, 1),
				respCount:          getStartingResponseCounts(d.db, lV1),
				blockNumberToReqID: pairing.New(),
				reqAdded:           func() {},
			}}, nil
		}
	}
	return nil, errors.New("invalid job spec expected a vrf task")
}

func getStartingResponseCounts(db *gorm.DB, l logger.Logger) map[[32]byte]uint64 {
	respCounts := make(map[[32]byte]uint64)
	var counts []struct {
		RequestID string
		Count     int
	}
	// Allow any state, not just confirmed, on purpose.
	// We assume once a ethtx is queued it will go through.
	err := db.Raw(`SELECT meta->'RequestID' AS request_id, count(meta->'RequestID') as count
			FROM eth_txes
			WHERE meta->'RequestID' IS NOT NULL
		    GROUP BY meta->'RequestID'`).Scan(&counts).Error
	if err != nil {
		// Continue with an empty map, do not block job on this.
		l.Errorw("Unable to read previous fulfillments", "err", err)
		return respCounts
	}
	for _, c := range counts {
		// Remove the quotes from the json
		req := strings.Replace(c.RequestID, `"`, ``, 2)
		// Remove the 0x prefix
		b, err := hex.DecodeString(req[2:])
		if err != nil {
			l.Errorw("Unable to read fulfillment", "err", err, "reqID", c.RequestID)
			continue
		}
		var reqID [32]byte
		copy(reqID[:], b)
		respCounts[reqID] = uint64(c.Count)
	}
	return respCounts
}

func GetStartingResponseCountsV2(db *gorm.DB, l logger.Logger) map[string]uint64 {
	respCounts := make(map[string]uint64)
	var counts []struct {
		RequestID string
		Count     int
	}
	// Allow any state, not just confirmed, on purpose.
	// We assume once a ethtx is queued it will go through.
	err := db.Raw(`SELECT meta->'RequestID' AS request_id, count(meta->'RequestID') as count
			FROM eth_txes
			WHERE meta->'RequestID' IS NOT NULL
		    GROUP BY meta->'RequestID'`).Scan(&counts).Error
	if err != nil {
		// Continue with an empty map, do not block job on this.
		l.Errorw("Unable to read previous fulfillments", "err", err)
		return respCounts
	}
	for _, c := range counts {
		// Remove the quotes from the json
		req := strings.Replace(c.RequestID, `"`, ``, 2)
		// Remove the 0x prefix
		b, err := hex.DecodeString(req[2:])
		if err != nil {
			l.Errorw("Unable to read fulfillment", "err", err, "reqID", c.RequestID)
			continue
		}
		var reqID [32]byte
		copy(reqID[:], b)
		bi := new(big.Int).SetBytes(b)
		respCounts[bi.String()] = uint64(c.Count)
	}
	return respCounts
}<|MERGE_RESOLUTION|>--- conflicted
+++ resolved
@@ -119,12 +119,7 @@
 				reqLogs:            utils.NewHighCapacityMailbox(),
 				chStop:             make(chan struct{}),
 				waitOnStop:         make(chan struct{}),
-<<<<<<< HEAD
-				respCount:          GetStartingResponseCountsV2(d.db, l),
-=======
-				newHead:            make(chan struct{}, 1),
 				respCount:          GetStartingResponseCountsV2(d.db, lV2),
->>>>>>> b86ac9fe
 				blockNumberToReqID: pairing.New(),
 				reqAdded:           func() {},
 			}}, nil
